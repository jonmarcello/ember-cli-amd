--- conflicted
+++ resolved
@@ -128,14 +128,6 @@
 
     // Replace the original ember scripts by the amd ones
     scriptElements.remove();
-<<<<<<< HEAD
-    const amdScripts = [
-      `<script src="${this.loader}" data-amd=true></script>`,
-      `<script src="${this.rootURL}${this.indexHtmlCaches[relativePath].loadingScript}" data-amd-loading=true></script>`
-    ];
-    cheerioQuery('body').prepend(amdScripts.join('\n'));
-=======
->>>>>>> 362ec45e
 
     // Beautify the index.html
     return beautify_html(cheerioQuery.html(), {
@@ -222,7 +214,7 @@
         amdScripts.push(`<script>${loadingScript}</script>`);
       } else {
         // Add a script tag to index.html to load the amd-loading script, and write the script to the output directory
-        amdScripts.push(`<script src="${this.indexHtmlCaches[indexFile].loadingScript}" data-amd-loading=true></script>`);
+        amdScripts.push(`<script src="${this.rootURL}${this.indexHtmlCaches[indexFile].loadingScript}" data-amd-loading=true></script>`);
         fs.writeFileSync(path.join(this.outputPath, this.indexHtmlCaches[indexFile].loadingScript), loadingScript);
       }
 
