--- conflicted
+++ resolved
@@ -3,11 +3,8 @@
 This project adheres to [Semantic Versioning](http://semver.org/).
 
 ## Unreleased
-<<<<<<< HEAD
+- Don't replace #define with #efineday
 - Add support for package main shorthand in module names
-=======
-- Don't replace #define with #efineday
->>>>>>> 78582038
 
 ## [0.4.7]
 ### Fix
